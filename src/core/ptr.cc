--- conflicted
+++ resolved
@@ -128,11 +128,7 @@
 
   m_nDestroyed = false;
   {
-<<<<<<< HEAD
-    Ptr<NoCount> p = CreateObject<NoCount> (cb);
-=======
     Ptr<NoCount> p = Create<NoCount> (this);
->>>>>>> bd33305e
   }
   if (m_nDestroyed != 1)
     {
@@ -142,11 +138,7 @@
   m_nDestroyed = 0;
   {
     Ptr<NoCount> p;
-<<<<<<< HEAD
-    p = CreateObject<NoCount> (cb);
-=======
     p = Create<NoCount> (this);
->>>>>>> bd33305e
     p = p;
   }
   if (m_nDestroyed != 1)
@@ -157,11 +149,7 @@
   m_nDestroyed = 0;
   {
     Ptr<NoCount> p1;
-<<<<<<< HEAD
-    p1 = CreateObject<NoCount> (cb);
-=======
-    p1 = Create<NoCount> (this);
->>>>>>> bd33305e
+    p1 = Create<NoCount> (this);
     Ptr<NoCount> p2 = p1;
   }
   if (m_nDestroyed != 1)
@@ -172,11 +160,7 @@
   m_nDestroyed = 0;
   {
     Ptr<NoCount> p1;
-<<<<<<< HEAD
-    p1 = CreateObject<NoCount> (cb);
-=======
-    p1 = Create<NoCount> (this);
->>>>>>> bd33305e
+    p1 = Create<NoCount> (this);
     Ptr<NoCount> p2;
     p2 = p1;
   }
@@ -188,13 +172,8 @@
   m_nDestroyed = 0;
   {
     Ptr<NoCount> p1;
-<<<<<<< HEAD
-    p1 = CreateObject<NoCount> (cb);
-    Ptr<NoCount> p2 = CreateObject<NoCount> (cb);
-=======
     p1 = Create<NoCount> (this);
     Ptr<NoCount> p2 = Create<NoCount> (this);
->>>>>>> bd33305e
     p2 = p1;
   }
   if (m_nDestroyed != 2)
@@ -205,15 +184,9 @@
   m_nDestroyed = 0;
   {
     Ptr<NoCount> p1;
-<<<<<<< HEAD
-    p1 = CreateObject<NoCount> (cb);
-    Ptr<NoCount> p2;
-    p2 = CreateObject<NoCount> (cb);
-=======
     p1 = Create<NoCount> (this);
     Ptr<NoCount> p2;
     p2 = Create<NoCount> (this);
->>>>>>> bd33305e
     p2 = p1;
   }
   if (m_nDestroyed != 2)
@@ -224,13 +197,8 @@
   m_nDestroyed = 0;
   {
     Ptr<NoCount> p1;
-<<<<<<< HEAD
-    p1 = CreateObject<NoCount> (cb);
-    p1 = CreateObject<NoCount> (cb);
-=======
-    p1 = Create<NoCount> (this);
-    p1 = Create<NoCount> (this);
->>>>>>> bd33305e
+    p1 = Create<NoCount> (this);
+    p1 = Create<NoCount> (this);
   }
   if (m_nDestroyed != 2)
     {
@@ -242,13 +210,8 @@
     Ptr<NoCount> p1;
     {
       Ptr<NoCount> p2;
-<<<<<<< HEAD
-      p1 = CreateObject<NoCount> (cb);
-      p2 = CreateObject<NoCount> (cb);
-=======
       p1 = Create<NoCount> (this);
       p2 = Create<NoCount> (this);
->>>>>>> bd33305e
       p2 = p1;
     }
     if (m_nDestroyed != 1)
@@ -266,13 +229,8 @@
     Ptr<NoCount> p1;
     {
       Ptr<NoCount> p2;
-<<<<<<< HEAD
-      p1 = CreateObject<NoCount> (cb);
-      p2 = CreateObject<NoCount> (cb);
-=======
       p1 = Create<NoCount> (this);
       p2 = Create<NoCount> (this);
->>>>>>> bd33305e
       p2 = CallTest (p1);
     }
     if (m_nDestroyed != 1)
@@ -314,11 +272,7 @@
   {
     NoCount *raw;
     {
-<<<<<<< HEAD
-      Ptr<NoCount> p = CreateObject<NoCount> (cb);
-=======
       Ptr<NoCount> p = Create<NoCount> (this);
->>>>>>> bd33305e
       {
         Ptr<NoCount const> p1 = p;
       }
@@ -335,11 +289,7 @@
 
   m_nDestroyed = 0;
   {
-<<<<<<< HEAD
-    Ptr<NoCount> p = CreateObject<NoCount> (cb);
-=======
     Ptr<NoCount> p = Create<NoCount> (this);
->>>>>>> bd33305e
     const NoCount *v1 = PeekPointer (p);
     NoCount *v2 = PeekPointer (p);
     v1->Nothing ();
@@ -351,13 +301,8 @@
     }
 
   {
-<<<<<<< HEAD
-    Ptr<Object> p0 = CreateObject<NoCount> (cb);
-    Ptr<NoCount> p1 = CreateObject<NoCount> (cb);
-=======
     Ptr<Base> p0 = Create<NoCount> (this);
     Ptr<NoCount> p1 = Create<NoCount> (this);
->>>>>>> bd33305e
     if (p0 == p1)
       {
         ok = false;
@@ -386,11 +331,7 @@
 #if 0
   // as expected, fails compilation.
   {
-<<<<<<< HEAD
-    Ptr<const Object> p = CreateObject<NoCount> (cb);
-=======
     Ptr<const Base> p = Create<NoCount> (cb);
->>>>>>> bd33305e
     Callback<void> callback = MakeCallback (&NoCount::Nothing, p);
   }
   // local types are not allowed as arguments to a template.
