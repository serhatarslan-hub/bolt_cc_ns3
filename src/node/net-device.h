--- conflicted
+++ resolved
@@ -251,11 +251,7 @@
    * forwards it to the higher layers by calling this method
    * which is responsible for passing it up to the Rx callback.
    */
-<<<<<<< HEAD
-  bool ForwardUp (Packet& p, uint32_t param, const Address &address);
-=======
-  bool ForwardUp (const Packet& p, uint16_t param, const Address &address);
->>>>>>> 722fb642
+  bool ForwardUp (Packet& p, uint16_t param, const Address &address);
 
 
   /**
