--- conflicted
+++ resolved
@@ -28,16 +28,10 @@
 class Socket;
 
 /**
-<<<<<<< HEAD
- * \ingroup applications
- * 
- * \brief Good old ping
-=======
  * \brief an application which sends one ICMP ECHO request, waits for a REPLYs
  *        and reports the calculated RTT.
  *
  * Note: The RTT calculated is reported through a trace source.
->>>>>>> ed159f7c
  */
 class V4Ping : public Application
 {
