--- conflicted
+++ resolved
@@ -166,18 +166,6 @@
 }
 
 
-<<<<<<< HEAD
-SpectrumType
-LteSpectrumPhy::GetSpectrumType ()
-{
-  NS_LOG_FUNCTION (this);
-  static SpectrumType st = SpectrumTypeFactory::Create ("Lte");
-  return st;
-}
-
-
-=======
->>>>>>> dbbee3cb
 void
 LteSpectrumPhy::SetTxPowerSpectralDensity (Ptr<SpectrumValue> txPsd)
 {
@@ -195,15 +183,6 @@
   m_interference->SetNoisePowerSpectralDensity (noisePsd);
 }
 
-<<<<<<< HEAD
-=======
-Ptr<const SpectrumValue>
-LteSpectrumPhy::GetNoisePowerSpectralDensity (void)
-{
-  NS_LOG_FUNCTION (this);
-  return m_noise;
-}
->>>>>>> dbbee3cb
 
 
 void
@@ -285,41 +264,19 @@
         ChangeState (TX);
         NS_ASSERT (m_channel);
         double tti = 0.001;
-        m_channel->StartTx (pb, m_txPsd, GetSpectrumType (), Seconds (tti), GetObject<SpectrumPhy> ());
-        NS_LOG_LOGIC (this << " scheduling EndTx ()");
-        Simulator::Schedule (Seconds (tti), &LteSpectrumPhy::EndTx, this);
-      }
-      return true;
-      break;
-
-<<<<<<< HEAD
-    default:
-      NS_FATAL_ERROR ("uknown state");
-=======
-      /*
-       m_txPsd must be setted by the device, according to
-       (i) the available subchannel for transmission
-       (ii) the power transmission
-       */
-      NS_ASSERT (m_txPsd);
-
-      m_txPacket = pb;
-      ChangeState (TX);
-      NS_ASSERT (m_channel);
-      double tti = 0.001;
       Ptr<LteSpectrumSignalParameters> txParams = Create<LteSpectrumSignalParameters> ();
       txParams->duration = Seconds (tti);
       txParams->txPhy = GetObject<SpectrumPhy> ();
       txParams->psd = m_txPsd;
       txParams->packetBurst = pb;
       m_channel->StartTx (txParams);
-      Simulator::Schedule (Seconds (tti), &LteSpectrumPhy::EndTx, this);
+        Simulator::Schedule (Seconds (tti), &LteSpectrumPhy::EndTx, this);
+      }
       return false;
-    }
-  else
-    {
-      // The device have already started the transmission.
->>>>>>> dbbee3cb
+      break;
+
+    default:
+      NS_FATAL_ERROR ("uknown state");
       return true;
       break;
     }
@@ -354,29 +311,19 @@
 void
 LteSpectrumPhy::StartRx (Ptr<SpectrumSignalParameters> spectrumRxParams)
 {
-<<<<<<< HEAD
-  NS_LOG_FUNCTION (this << pb << rxPsd << st << duration);
+  NS_LOG_FUNCTION (this << spectrumRxParams);
   NS_LOG_LOGIC (this << " state: " << m_state);
-=======
-  NS_LOG_FUNCTION (this << spectrumRxParams);
-  NS_LOG_LOGIC (this << "state: " << m_state);
->>>>>>> dbbee3cb
-
+
+  // interference will happen regardless of the type of the signal (could be 3G, GSM, whatever)
+  Ptr <const SpectrumValue> rxPsd = spectrumRxParams->psd;
+  Time duration = spectrumRxParams->duration;
+            
   m_interference->AddSignal (rxPsd, duration);
 
-<<<<<<< HEAD
   // the device might start RX only if the signal is of a type
   // understood by this device - in this case, an LTE signal.
-  if (st == GetSpectrumType ())
-=======
-  // interference will happen regardless of the state of the receiver
-  // m_interference->AddSignal (rxPsd, duration);
-
   Ptr<LteSpectrumSignalParameters> lteRxParams = DynamicCast<LteSpectrumSignalParameters> (spectrumRxParams);
-  // the device might start RX only if the signal is of a type understood by this device
-  // this corresponds in real device to preamble detection
   if (lteRxParams != 0)
->>>>>>> dbbee3cb
     {
       switch (m_state)
         {
@@ -392,9 +339,9 @@
           {
             // To check if we're synchronized to this signal, we check
             // for the CellId which is reported in the LtePhyTag
-            NS_ASSERT (pb->Begin () != pb->End ());
+            NS_ASSERT (lteRxParams->packetBurst->Begin () != lteRxParams->packetBurst->End ());
             LtePhyTag tag;
-            Ptr<Packet> firstPacketInBurst = *(pb->Begin ());
+            Ptr<Packet> firstPacketInBurst = *(lteRxParams->packetBurst->Begin ());
             firstPacketInBurst->RemovePacketTag (tag);
             if (tag.GetCellId () == m_cellId)
               {
@@ -423,9 +370,9 @@
                 ChangeState (RX);
                 m_interference->StartRx (rxPsd);
 
-                m_phyRxStartTrace (pb);
-
-                m_rxPacketBurstList.push_back (pb);
+                m_phyRxStartTrace (lteRxParams->packetBurst);
+
+                m_rxPacketBurstList.push_back (lteRxParams->packetBurst);
  
                 NS_LOG_LOGIC (this << " numSimultaneousRxEvents = " << m_rxPacketBurstList.size ());
               }
@@ -437,54 +384,8 @@
           }
           break;
 
-<<<<<<< HEAD
         default:
           NS_FATAL_ERROR ("unknown state");
-=======
-        case IDLE:
-          // preamble detection and synchronization is supposed to be always successful.
-          NS_LOG_LOGIC (this << " receiving new packet");
-
-          for (std::list<Ptr<Packet> >::const_iterator iter = lteRxParams->packetBurst->Begin (); iter
-               != lteRxParams->packetBurst->End (); ++iter)
-            {
-              Ptr<Packet> packet = (*iter)->Copy ();
-              m_phyRxStartTrace (packet);
-            }
-
-
-          m_rxPacket = lteRxParams->packetBurst;
-          m_rxPsd = lteRxParams->psd;
-          Time duration = lteRxParams->duration;
-
-          ChangeState (RX);
-
-          if (!m_phyMacRxStartCallback.IsNull ())
-            {
-              NS_LOG_LOGIC (this << " calling m_phyMacRxStartCallback");
-              m_phyMacRxStartCallback ();
-            }
-          else
-            {
-              NS_LOG_LOGIC (this << " m_phyMacRxStartCallback is NULL");
-            }
-
-          // XXX: modify SpectrumInterference in order to compute
-          // the correct/erroneus reception of PacketBurst!!!
-          /*
-          for (std::list<Ptr<Packet> >::const_iterator iter = pb->Begin (); iter
-               != pb->End (); ++iter)
-            {
-              Ptr<Packet> packet = (*iter)->Copy ();
-              m_interference->StartRx (packet, rxPsd);
-            }
-          */
-
-
-          NS_LOG_LOGIC (this << " scheduling EndRx with delay " << duration);
-          m_endRxEventId = Simulator::Schedule (duration, &LteSpectrumPhy::EndRx, this);
-
->>>>>>> dbbee3cb
           break;
         }
 
