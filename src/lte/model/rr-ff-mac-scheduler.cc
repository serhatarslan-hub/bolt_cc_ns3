/* -*- Mode:C++; c-file-style:"gnu"; indent-tabs-mode:nil; -*- */
/*
 * Copyright (c) 2011 Centre Tecnologic de Telecomunicacions de Catalunya (CTTC)
 *
 * This program is free software; you can redistribute it and/or modify
 * it under the terms of the GNU General Public License version 2 as
 * published by the Free Software Foundation;
 *
 * This program is distributed in the hope that it will be useful,
 * but WITHOUT ANY WARRANTY; without even the implied warranty of
 * MERCHANTABILITY or FITNESS FOR A PARTICULAR PURPOSE.  See the
 * GNU General Public License for more details.
 *
 * You should have received a copy of the GNU General Public License
 * along with this program; if not, write to the Free Software
 * Foundation, Inc., 59 Temple Place, Suite 330, Boston, MA  02111-1307  USA
 *
 * Author: Marco Miozzo <marco.miozzo@cttc.es>
 */

#include <ns3/log.h>
#include <ns3/pointer.h>

#include "lte-amc.h"
#include "rr-ff-mac-scheduler.h"

NS_LOG_COMPONENT_DEFINE ("RrFfMacScheduler");

namespace ns3 {

int Type0AllocationRbg[4] = {
  10,       // RGB size 1
  26,       // RGB size 2
  63,       // RGB size 3
  110       // RGB size 4
};  // see table 7.1.6.1-1 of 36.213


NS_OBJECT_ENSURE_REGISTERED (RrFfMacScheduler);


class RrSchedulerMemberCschedSapProvider : public FfMacCschedSapProvider
{
public:
  RrSchedulerMemberCschedSapProvider (RrFfMacScheduler* scheduler);

  // inherited from FfMacCschedSapProvider
  virtual void CschedCellConfigReq (const struct CschedCellConfigReqParameters& params);
  virtual void CschedUeConfigReq (const struct CschedUeConfigReqParameters& params);
  virtual void CschedLcConfigReq (const struct CschedLcConfigReqParameters& params);
  virtual void CschedLcReleaseReq (const struct CschedLcReleaseReqParameters& params);
  virtual void CschedUeReleaseReq (const struct CschedUeReleaseReqParameters& params);

private:
  RrSchedulerMemberCschedSapProvider ();
  RrFfMacScheduler* m_scheduler;
};

RrSchedulerMemberCschedSapProvider::RrSchedulerMemberCschedSapProvider ()
{
}

RrSchedulerMemberCschedSapProvider::RrSchedulerMemberCschedSapProvider (RrFfMacScheduler* scheduler) : m_scheduler (scheduler)
{
}


void
RrSchedulerMemberCschedSapProvider::CschedCellConfigReq (const struct CschedCellConfigReqParameters& params)
{
  m_scheduler->DoCschedCellConfigReq (params);
}

void
RrSchedulerMemberCschedSapProvider::CschedUeConfigReq (const struct CschedUeConfigReqParameters& params)
{
  m_scheduler->DoCschedUeConfigReq (params);
}


void
RrSchedulerMemberCschedSapProvider::CschedLcConfigReq (const struct CschedLcConfigReqParameters& params)
{
  m_scheduler->DoCschedLcConfigReq (params);
}

void
RrSchedulerMemberCschedSapProvider::CschedLcReleaseReq (const struct CschedLcReleaseReqParameters& params)
{
  m_scheduler->DoCschedLcReleaseReq (params);
}

void
RrSchedulerMemberCschedSapProvider::CschedUeReleaseReq (const struct CschedUeReleaseReqParameters& params)
{
  m_scheduler->DoCschedUeReleaseReq (params);
}




class RrSchedulerMemberSchedSapProvider : public FfMacSchedSapProvider
{
public:
  RrSchedulerMemberSchedSapProvider (RrFfMacScheduler* scheduler);

  // inherited from FfMacSchedSapProvider
  virtual void SchedDlRlcBufferReq (const struct SchedDlRlcBufferReqParameters& params);
  virtual void SchedDlPagingBufferReq (const struct SchedDlPagingBufferReqParameters& params);
  virtual void SchedDlMacBufferReq (const struct SchedDlMacBufferReqParameters& params);
  virtual void SchedDlTriggerReq (const struct SchedDlTriggerReqParameters& params);
  virtual void SchedDlRachInfoReq (const struct SchedDlRachInfoReqParameters& params);
  virtual void SchedDlCqiInfoReq (const struct SchedDlCqiInfoReqParameters& params);
  virtual void SchedUlTriggerReq (const struct SchedUlTriggerReqParameters& params);
  virtual void SchedUlNoiseInterferenceReq (const struct SchedUlNoiseInterferenceReqParameters& params);
  virtual void SchedUlSrInfoReq (const struct SchedUlSrInfoReqParameters& params);
  virtual void SchedUlMacCtrlInfoReq (const struct SchedUlMacCtrlInfoReqParameters& params);
  virtual void SchedUlCqiInfoReq (const struct SchedUlCqiInfoReqParameters& params);


private:
  RrSchedulerMemberSchedSapProvider ();
  RrFfMacScheduler* m_scheduler;
};



RrSchedulerMemberSchedSapProvider::RrSchedulerMemberSchedSapProvider ()
{
}


RrSchedulerMemberSchedSapProvider::RrSchedulerMemberSchedSapProvider (RrFfMacScheduler* scheduler)
  : m_scheduler (scheduler)
{
}

void
RrSchedulerMemberSchedSapProvider::SchedDlRlcBufferReq (const struct SchedDlRlcBufferReqParameters& params)
{
  m_scheduler->DoSchedDlRlcBufferReq (params);
}

void
RrSchedulerMemberSchedSapProvider::SchedDlPagingBufferReq (const struct SchedDlPagingBufferReqParameters& params)
{
  m_scheduler->DoSchedDlPagingBufferReq (params);
}

void
RrSchedulerMemberSchedSapProvider::SchedDlMacBufferReq (const struct SchedDlMacBufferReqParameters& params)
{
  m_scheduler->DoSchedDlMacBufferReq (params);
}

void
RrSchedulerMemberSchedSapProvider::SchedDlTriggerReq (const struct SchedDlTriggerReqParameters& params)
{
  m_scheduler->DoSchedDlTriggerReq (params);
}

void
RrSchedulerMemberSchedSapProvider::SchedDlRachInfoReq (const struct SchedDlRachInfoReqParameters& params)
{
  m_scheduler->DoSchedDlRachInfoReq (params);
}

void
RrSchedulerMemberSchedSapProvider::SchedDlCqiInfoReq (const struct SchedDlCqiInfoReqParameters& params)
{
  m_scheduler->DoSchedDlCqiInfoReq (params);
}

void
RrSchedulerMemberSchedSapProvider::SchedUlTriggerReq (const struct SchedUlTriggerReqParameters& params)
{
  m_scheduler->DoSchedUlTriggerReq (params);
}

void
RrSchedulerMemberSchedSapProvider::SchedUlNoiseInterferenceReq (const struct SchedUlNoiseInterferenceReqParameters& params)
{
  m_scheduler->DoSchedUlNoiseInterferenceReq (params);
}

void
RrSchedulerMemberSchedSapProvider::SchedUlSrInfoReq (const struct SchedUlSrInfoReqParameters& params)
{
  m_scheduler->DoSchedUlSrInfoReq (params);
}

void
RrSchedulerMemberSchedSapProvider::SchedUlMacCtrlInfoReq (const struct SchedUlMacCtrlInfoReqParameters& params)
{
  m_scheduler->DoSchedUlMacCtrlInfoReq (params);
}

void
RrSchedulerMemberSchedSapProvider::SchedUlCqiInfoReq (const struct SchedUlCqiInfoReqParameters& params)
{
  m_scheduler->DoSchedUlCqiInfoReq (params);
}





RrFfMacScheduler::RrFfMacScheduler ()
  :   m_cschedSapUser (0),
    m_schedSapUser (0),
    m_schedTtiDelay (2),
    // WILD ACK: based on a m_macChTtiDelay = 1
    m_nextRntiDl (0),
    m_nextRntiUl (0)
{
  m_cschedSapProvider = new RrSchedulerMemberCschedSapProvider (this);
  m_schedSapProvider = new RrSchedulerMemberSchedSapProvider (this);
}

RrFfMacScheduler::~RrFfMacScheduler ()
{
  NS_LOG_FUNCTION (this);
}

void
RrFfMacScheduler::DoDispose ()
{
  NS_LOG_FUNCTION (this);
  delete m_cschedSapProvider;
  delete m_schedSapProvider;
}

TypeId
RrFfMacScheduler::GetTypeId (void)
{
  static TypeId tid = TypeId ("ns3::RrFfMacScheduler")
    .SetParent<FfMacScheduler> ()
    .AddConstructor<RrFfMacScheduler> ()
    .AddAttribute ("CqiTimerThreshold",
                   "The number of TTIs a CQI is valid (default 1000 - 1 sec.)",
                   UintegerValue (1000),
                   MakeUintegerAccessor (&RrFfMacScheduler::m_cqiTimersThreshold),
                   MakeUintegerChecker<uint32_t> ())
    ;
  return tid;
}



void
RrFfMacScheduler::SetFfMacCschedSapUser (FfMacCschedSapUser* s)
{
  m_cschedSapUser = s;
}

void
RrFfMacScheduler::SetFfMacSchedSapUser (FfMacSchedSapUser* s)
{
  m_schedSapUser = s;
}

FfMacCschedSapProvider*
RrFfMacScheduler::GetFfMacCschedSapProvider ()
{
  return m_cschedSapProvider;
}

FfMacSchedSapProvider*
RrFfMacScheduler::GetFfMacSchedSapProvider ()
{
  return m_schedSapProvider;
}

void
RrFfMacScheduler::DoCschedCellConfigReq (const struct FfMacCschedSapProvider::CschedCellConfigReqParameters& params)
{
  NS_LOG_FUNCTION (this);
  // Read the subset of parameters used
  m_cschedCellConfig = params;
  FfMacCschedSapUser::CschedUeConfigCnfParameters cnf;
  cnf.m_result = SUCCESS;
  m_cschedSapUser->CschedUeConfigCnf (cnf);
  return;
}

void
RrFfMacScheduler::DoCschedUeConfigReq (const struct FfMacCschedSapProvider::CschedUeConfigReqParameters& params)
{
  NS_LOG_FUNCTION (this);
  // Not used at this stage
  return;
}

void
RrFfMacScheduler::DoCschedLcConfigReq (const struct FfMacCschedSapProvider::CschedLcConfigReqParameters& params)
{
  NS_LOG_FUNCTION (this);
  // Not used at this stage
  return;
}

void
RrFfMacScheduler::DoCschedLcReleaseReq (const struct FfMacCschedSapProvider::CschedLcReleaseReqParameters& params)
{
  NS_LOG_FUNCTION (this);
  // TODO: Implementation of the API
  return;
}

void
RrFfMacScheduler::DoCschedUeReleaseReq (const struct FfMacCschedSapProvider::CschedUeReleaseReqParameters& params)
{
  NS_LOG_FUNCTION (this);
  // TODO: Implementation of the API
  return;
}


void
RrFfMacScheduler::DoSchedDlRlcBufferReq (const struct FfMacSchedSapProvider::SchedDlRlcBufferReqParameters& params)
{
  NS_LOG_FUNCTION (this << params.m_rnti << (uint32_t) params.m_logicalChannelIdentity);
  // API generated by RLC for updating RLC parameters on a LC (tx and retx queues)
  std::list<FfMacSchedSapProvider::SchedDlRlcBufferReqParameters>::iterator it;
  bool newLc = true;
  for (it = m_rlcBufferReq.begin (); it != m_rlcBufferReq.end (); it++)
    {
      // remove old entries of this UE-LC
      if (((*it).m_rnti == params.m_rnti)&&((*it).m_logicalChannelIdentity == params.m_logicalChannelIdentity))
        {
          m_rlcBufferReq.erase (it);
          newLc = false;
        }
    }
  // add the new parameters
  m_rlcBufferReq.insert (it, params);
  // initialize statistics of the flow in case of new flows
  if (newLc == true)
    {
      m_p10CqiRxed.insert ( std::pair<uint16_t, uint8_t > (params.m_rnti, 1)); // only codeword 0 at this stage (SISO)
      // initialized to 1 (i.e., the lowest value for transmitting a signal)
      m_p10CqiTimers.insert ( std::pair<uint16_t, uint32_t > (params.m_rnti, m_cqiTimersThreshold));
    }

  return;
}

void
RrFfMacScheduler::DoSchedDlPagingBufferReq (const struct FfMacSchedSapProvider::SchedDlPagingBufferReqParameters& params)
{
  NS_LOG_FUNCTION (this);
  // TODO: Implementation of the API
  return;
}

void
RrFfMacScheduler::DoSchedDlMacBufferReq (const struct FfMacSchedSapProvider::SchedDlMacBufferReqParameters& params)
{
  NS_LOG_FUNCTION (this);
  // TODO: Implementation of the API
  return;
}

int
RrFfMacScheduler::GetRbgSize (int dlbandwidth)
{
  for (int i = 0; i < 4; i++)
    {
      if (dlbandwidth < Type0AllocationRbg[i])
        {
          return (i + 1);
        }
    }

  return (-1);
}

bool
RrFfMacScheduler::SortRlcBufferReq (FfMacSchedSapProvider::SchedDlRlcBufferReqParameters i,FfMacSchedSapProvider::SchedDlRlcBufferReqParameters j)
{
  return (i.m_rnti<j.m_rnti);
}


void
RrFfMacScheduler::DoSchedDlTriggerReq (const struct FfMacSchedSapProvider::SchedDlTriggerReqParameters& params)
{
  NS_LOG_FUNCTION (this << " Frame no. " << (params.m_sfnSf >> 4) << " subframe no. " << (0xF & params.m_sfnSf));
  // API generated by RLC for triggering the scheduling of a DL subframe
  
  RefreshDlCqiMaps ();

  // Get the actual active flows (queue!=0)
  std::list<FfMacSchedSapProvider::SchedDlRlcBufferReqParameters>::iterator it;
  m_rlcBufferReq.sort (SortRlcBufferReq);
  int nflows = 0;
  int nTbs = 0;
  std::map <uint16_t,uint8_t> lcActivesPerRnti;
  std::map <uint16_t,uint8_t>::iterator itLcRnti;
  for (it = m_rlcBufferReq.begin (); it != m_rlcBufferReq.end (); it++)
    {
//       NS_LOG_INFO (this << " User " << (*it).m_rnti << " LC " << (uint16_t)(*it).m_logicalChannelIdentity);
      // remove old entries of this UE-LC
      if ( ((*it).m_rlcTransmissionQueueSize > 0)
           || ((*it).m_rlcRetransmissionQueueSize > 0)
           || ((*it).m_rlcStatusPduSize > 0) )
        {
          std::map <uint16_t,uint8_t>::iterator itCqi = m_p10CqiRxed.find ((*it).m_rnti);
          uint8_t cqi = 0;
          if (itCqi != m_p10CqiRxed.end ())
            {
              cqi = (*itCqi).second;
            }
          else
            {
              cqi = 1; // lowest value fro trying a transmission
            }
          if (cqi != 0)
            {
              // CQI == 0 means "out of range" (see table 7.2.3-1 of 36.213)
              nflows++;
              itLcRnti = lcActivesPerRnti.find ((*it).m_rnti);
              if (itLcRnti != lcActivesPerRnti.end ())
                {
                  (*itLcRnti).second++;
                }
              else
                {
                  lcActivesPerRnti.insert (std::pair<uint16_t, uint8_t > ((*it).m_rnti, 1));
                  nTbs++;
                }
        
            }
        }
    }
    
  if (nflows == 0)
    {
      return;
    }
  // Divide the resource equally among the active users according to
  // Resource allocation type 0 (see sec 7.1.6.1 of 36.213)
  int rbgSize = GetRbgSize (m_cschedCellConfig.m_dlBandwidth);
  int rbgNum = m_cschedCellConfig.m_dlBandwidth / rbgSize;
  int rbgPerTb = rbgNum / nTbs;
  if (rbgPerTb == 0)
    {
      rbgPerTb = 1;                // at least 1 rbg per TB (till available resource)
    }
  int rbgAllocated = 0;

  FfMacSchedSapUser::SchedDlConfigIndParameters ret;
  // round robin assignment to all UE-LC registered starting from the subsequent of the one
  // served last scheduling trigger
  //NS_LOG_DEBUG (this << " next to be served " << m_nextRntiDl << " nflows " << nflows);
  if (m_nextRntiDl != 0)
    {
      for (it = m_rlcBufferReq.begin (); it != m_rlcBufferReq.end (); it++)
        {
          if ((*it).m_rnti == m_nextRntiDl)
            {
              break;
            }
        }

      if (it == m_rlcBufferReq.end ())
        {
          NS_LOG_ERROR (this << " no user found");
        }
    }
  else
    {
      it = m_rlcBufferReq.begin ();
      m_nextRntiDl = (*it).m_rnti;
    }
  do
    {
      itLcRnti = lcActivesPerRnti.find ((*it).m_rnti);
      if (itLcRnti == lcActivesPerRnti.end ())
        {
          // skip this entry
          it++;
          if (it == m_rlcBufferReq.end ())
            {
              // restart from the first
              it = m_rlcBufferReq.begin ();
            }
          continue;
        }
      int lcNum = (*itLcRnti).second;
      // create new BuildDataListElement_s for this RNTI
      BuildDataListElement_s newEl;
      newEl.m_rnti = (*it).m_rnti;
      // create the DlDciListElement_s
      DlDciListElement_s newDci;
      newDci.m_rnti = (*it).m_rnti;
      newDci.m_resAlloc = 0;
      newDci.m_rbBitmap = 0;
      std::map <uint16_t,uint8_t>::iterator itCqi = m_p10CqiRxed.find (newEl.m_rnti);
      if (itCqi == m_p10CqiRxed.end ())
        {
          newDci.m_mcs.push_back (0); // no info on this user -> lowest MCS
        }
      else
        {
          newDci.m_mcs.push_back ( LteAmc::GetMcsFromCqi ((*itCqi).second) );
        }
      // group the LCs of this RNTI
      std::vector <struct RlcPduListElement_s> newRlcPduLe;
<<<<<<< HEAD
      int totRbg = lcNum * rbgPerFlow;
      int tbSize = (LteAmc::GetTbSizeFromMcs (newDci.m_mcs.at (0), totRbg * rbgSize) / 8);
      NS_LOG_DEBUG (this << "Allocate user " << newEl.m_rnti << " LCs " << (uint16_t)(*itLcRnti).second << " bytes " << tbSize << " PRBs " << totRbg * rbgSize << " mcs " << (uint16_t) newDci.m_mcs.at (0));
=======
//       int totRbg = lcNum * rbgPerFlow;
//       totRbg = rbgNum / nTbs;
      int tbSize = (LteAmc::GetTbSizeFromMcs (newDci.m_mcs.at (0), rbgPerTb * rbgSize) / 8);
      NS_LOG_DEBUG (this << "Allocate user " << newEl.m_rnti << " LCs " << (uint16_t)(*itLcRnti).second << " bytes " << tbSize << " PRBs " << rbgPerTb * rbgSize << " mcs " << (uint16_t) newDci.m_mcs.at (0));
>>>>>>> 6776579b
      uint16_t rlcPduSize = tbSize / lcNum;
      for (int i = 0; i < lcNum ; i++)
        {
          RlcPduListElement_s newRlcEl;
          newRlcEl.m_logicalChannelIdentity = (*it).m_logicalChannelIdentity;
          NS_LOG_DEBUG (this << "LCID " << (uint32_t) newRlcEl.m_logicalChannelIdentity << " size " << rlcPduSize << " ID " << (*it).m_rnti);
          newRlcEl.m_size = rlcPduSize;
          newRlcPduLe.push_back (newRlcEl);
          it++;
          if (it == m_rlcBufferReq.end ())
            {
              // restart from the first
              it = m_rlcBufferReq.begin ();
            }
        }
      uint32_t rbgMask = 0;
      for (int i = 0; i < rbgPerTb; i++)
        {
          rbgMask = rbgMask + (0x1 << rbgAllocated);
          rbgAllocated++;
        }
      newDci.m_rbBitmap = rbgMask; // (32 bit bitmap see 7.1.6 of 36.213)

      int nbOfTbsInNewDci = 1;  // SISO -> only one TB
      for (int i = 0; i < nbOfTbsInNewDci; i++)
        {
          newDci.m_tbsSize.push_back (tbSize);
          newDci.m_ndi.push_back (1); // TBD (new data indicator)
          newDci.m_rv.push_back (0); // TBD (redundancy version)
        }
      newEl.m_dci = newDci;
      // ...more parameters -> ignored in this version




      newEl.m_rlcPduList.push_back (newRlcPduLe);
      ret.m_buildDataList.push_back (newEl);
      if (rbgAllocated == rbgNum)
        {
          //NS_LOG_DEBUG (this << " FULL " << (*it).m_rnti);
          m_nextRntiDl = (*it).m_rnti; // store last RNTI served
          break;                       // no more RGB to be allocated
        }
    }
  while ((*it).m_rnti != m_nextRntiDl);

  ret.m_nrOfPdcchOfdmSymbols = 1;   // TODO: check correct value according the DCIs txed

  m_schedSapUser->SchedDlConfigInd (ret);
  return;
}

void
RrFfMacScheduler::DoSchedDlRachInfoReq (const struct FfMacSchedSapProvider::SchedDlRachInfoReqParameters& params)
{
  NS_LOG_FUNCTION (this);
  // TODO: Implementation of the API
  return;
}

void
RrFfMacScheduler::DoSchedDlCqiInfoReq (const struct FfMacSchedSapProvider::SchedDlCqiInfoReqParameters& params)
{
  NS_LOG_FUNCTION (this);

  std::map <uint16_t,uint8_t>::iterator it;
  for (unsigned int i = 0; i < params.m_cqiList.size (); i++)
    {
      if ( params.m_cqiList.at (i).m_cqiType == CqiListElement_s::P10 )
        {
          // wideband CQI reporting
          std::map <uint16_t,uint8_t>::iterator it;
          uint16_t rnti = params.m_cqiList.at (i).m_rnti;
          it = m_p10CqiRxed.find (rnti);
          if (it == m_p10CqiRxed.end ())
            {
              // create the new entry
              m_p10CqiRxed.insert ( std::pair<uint16_t, uint8_t > (rnti, params.m_cqiList.at (i).m_wbCqi.at (0)) ); // only codeword 0 at this stage (SISO)
              // generate correspondent timer
              m_p10CqiTimers.insert ( std::pair<uint16_t, uint32_t > (rnti, m_cqiTimersThreshold));
            }
          else
            {
              // update the CQI value
              (*it).second = params.m_cqiList.at (i).m_wbCqi.at (0);
              // update correspondent timer
              std::map <uint16_t,uint32_t>::iterator itTimers;
              itTimers = m_p10CqiTimers.find (rnti);
              (*itTimers).second = m_cqiTimersThreshold;
            }
        }
      else if ( params.m_cqiList.at (i).m_cqiType == CqiListElement_s::A30 )
        {
          // subband CQI reporting high layer configured 
          // Not used by RR Scheduler
        }
      else
        {
          NS_LOG_ERROR (this << " CQI type unknown");
        }
    }

  return;
}

void
RrFfMacScheduler::DoSchedUlTriggerReq (const struct FfMacSchedSapProvider::SchedUlTriggerReqParameters& params)
{
//   NS_LOG_FUNCTION (this << " Frame no. " << (params.m_sfnSf >> 4) << " subframe no. " << (0xF & params.m_sfnSf));


  RefreshUlCqiMaps ();
  
  std::map <uint16_t,uint8_t>::iterator it; 
  int nflows = 0;

  for (it = m_ceBsrRxed.begin (); it != m_ceBsrRxed.end (); it++)
    {
      // remove old entries of this UE-LC
      if ((*it).second > 0)
        {
          nflows++;
        }
    }

  if (nflows == 0)
    {
      return ; // no flows to be scheduled
    }


  // Divide the resource equally among the active users starting from the subsequent one served last scheduling trigger
  int rbPerFlow = m_cschedCellConfig.m_ulBandwidth / nflows;
  if (rbPerFlow == 0)
    {
      rbPerFlow = 1;              // at least 1 rbg per flow (till available resource)
    }
  int rbAllocated = 0;

  FfMacSchedSapUser::SchedUlConfigIndParameters ret;
  std::vector <uint16_t> rbgAllocationMap;
  if (m_nextRntiUl != 0)
    {
      for (it = m_ceBsrRxed.begin (); it != m_ceBsrRxed.end (); it++)
        {
          if ((*it).first == m_nextRntiUl)
            {
              break;
            }
        }
      if (it == m_ceBsrRxed.end ())
        {
          NS_LOG_ERROR (this << " no user found");
        }
    }
  else
    {
      it = m_ceBsrRxed.begin ();
      m_nextRntiUl = (*it).first;
    }
  do
    {
      if (rbAllocated + rbPerFlow > m_cschedCellConfig.m_ulBandwidth)
        {
          // limit to physical resources last resource assignment
          rbPerFlow = m_cschedCellConfig.m_ulBandwidth - rbAllocated;
        }
      
      UlDciListElement_s uldci;
      uldci.m_rnti = (*it).first;
      uldci.m_rbStart = rbAllocated;
      uldci.m_rbLen = rbPerFlow;
      std::map <uint16_t, std::vector <double> >::iterator itCqi = m_ueCqi.find ((*it).first);
      int cqi = 0;
      if (itCqi == m_ueCqi.end ())
        {
          // no cqi info about this UE
          uldci.m_mcs = 0; // MCS 0 -> UL-AMC TBD
          //NS_LOG_DEBUG (this << " UE does not have ULCQI " << (*it).first );
        }
      else
        {
          // take the lowest CQI value (worst RB)
          double minSinr = (*itCqi).second.at (uldci.m_rbStart);
          for (uint16_t i = uldci.m_rbStart; i < uldci.m_rbStart + uldci.m_rbLen; i++)
            {
              //NS_LOG_DEBUG (this << " UE " << (*it).first << " has CQI " << (*itCqi).second.at(i));
              if ((*itCqi).second.at (i) < minSinr)
                {
                  minSinr = (*itCqi).second.at (i);
                }
            }
          // translate SINR -> cqi: WILD ACK: same as DL
          double s = log2 ( 1 + (
                              pow (10, minSinr / 10 )  /
                              ( (-log (5.0 * 0.00005 )) / 1.5) ));


          cqi = LteAmc::GetCqiFromSpectralEfficiency (s);
          if (cqi == 0)
            {
              it++;
              if (it == m_ceBsrRxed.end ())
                {
                  // restart from the first
                  it = m_ceBsrRxed.begin ();
                }
              continue; // CQI == 0 means "out of range" (see table 7.2.3-1 of 36.213)
            }
          uldci.m_mcs = LteAmc::GetMcsFromCqi (cqi);
          //NS_LOG_DEBUG (this << " UE " <<  (*it).first << " minsinr " << minSinr << " -> mcs " << (uint16_t)uldci.m_mcs);

        }
      
      rbAllocated += rbPerFlow;
      // store info on allocation for managing ul-cqi interpretation
      for (int i = 0; i < rbPerFlow; i++)
        {
          rbgAllocationMap.push_back ((*it).first);
        }
        
      uldci.m_tbSize = (LteAmc::GetTbSizeFromMcs (uldci.m_mcs, rbPerFlow) / 8); // MCS 0 -> UL-AMC TBD
      NS_LOG_DEBUG (this << " UE " << (*it).first << " startPRB " << (uint32_t)uldci.m_rbStart << " nPRB " << (uint32_t)uldci.m_rbLen << " CQI " << cqi << " MCS " << (uint32_t)uldci.m_mcs << " TBsize " << uldci.m_tbSize);
      uldci.m_ndi = 1;
      uldci.m_cceIndex = 0;
      uldci.m_aggrLevel = 1;
      uldci.m_ueTxAntennaSelection = 3; // antenna selection OFF
      uldci.m_hopping = false;
      uldci.m_n2Dmrs = 0;
      uldci.m_tpc = 0; // no power control
      uldci.m_cqiRequest = false; // only period CQI at this stage
      uldci.m_ulIndex = 0; // TDD parameter
      uldci.m_dai = 1; // TDD parameter
      uldci.m_freqHopping = 0;
      uldci.m_pdcchPowerOffset = 0; // not used
      ret.m_dciList.push_back (uldci);
      it++;
      if (it == m_ceBsrRxed.end ())
        {
          // restart from the first
          it = m_ceBsrRxed.begin ();
        }
      if (rbAllocated == m_cschedCellConfig.m_ulBandwidth)
        {
          // Stop allocation: no more PRBs
          m_nextRntiUl = (*it).first;
          break;
        }
    }
  while ((*it).first != m_nextRntiUl);
  m_allocationMaps.insert (std::pair <uint16_t, std::vector <uint16_t> > (params.m_sfnSf, rbgAllocationMap));
  m_schedSapUser->SchedUlConfigInd (ret);
  return;
}

void
RrFfMacScheduler::DoSchedUlNoiseInterferenceReq (const struct FfMacSchedSapProvider::SchedUlNoiseInterferenceReqParameters& params)
{
  NS_LOG_FUNCTION (this);
  // TODO: Implementation of the API
  return;
}

void
RrFfMacScheduler::DoSchedUlSrInfoReq (const struct FfMacSchedSapProvider::SchedUlSrInfoReqParameters& params)
{
  NS_LOG_FUNCTION (this);
  // TODO: Implementation of the API
  return;
}

void
RrFfMacScheduler::DoSchedUlMacCtrlInfoReq (const struct FfMacSchedSapProvider::SchedUlMacCtrlInfoReqParameters& params)
{
  NS_LOG_FUNCTION (this);

  std::map <uint16_t,uint8_t>::iterator it;

  for (unsigned int i = 0; i < params.m_macCeList.size (); i++)
    {
      if ( params.m_macCeList.at (i).m_macCeType == MacCeListElement_s::BSR )
        {
          // buffer status report
          uint16_t rnti = params.m_macCeList.at (i).m_rnti;
          it = m_ceBsrRxed.find (rnti);
          if (it == m_ceBsrRxed.end ())
            {
              // create the new entry
              uint8_t bsr = params.m_macCeList.at (i).m_macCeValue.m_bufferStatus.at (0);
              m_ceBsrRxed.insert ( std::pair<uint16_t, uint8_t > (rnti, bsr)); // only 1 buffer status is working now
            }
          else
            {
              // update the CQI value
              (*it).second = params.m_macCeList.at (i).m_macCeValue.m_bufferStatus.at (0);
            }
        }
    }

  return;
}

void
RrFfMacScheduler::DoSchedUlCqiInfoReq (const struct FfMacSchedSapProvider::SchedUlCqiInfoReqParameters& params)
{
  NS_LOG_FUNCTION (this);
//   NS_LOG_DEBUG (this << " RX SFNID " << params.m_sfnSf);
  // correlate info on UL-CQIs with previous scheduling -> calculate m_sfnSf of transmission
  uint32_t frameNo = (0x3FF & (params.m_sfnSf >> 4));
  uint32_t subframeNo = (0xF & params.m_sfnSf);
  //NS_LOG_DEBUG (this << " sfn " << frameNo << " sbfn " << subframeNo);
  if (subframeNo <= m_schedTtiDelay)
    {
      frameNo--;
      subframeNo = (10 + subframeNo - m_schedTtiDelay) % 11;
    }
  else
    {
      subframeNo = (subframeNo - m_schedTtiDelay) % 11;
    }
  uint16_t sfnSf = ((0x3FF & frameNo) << 4) | (0xF & subframeNo);
//     NS_LOG_DEBUG (this << " Actual sfn " << frameNo << " sbfn " << subframeNo << " sfnSf "  << sfnSf);
  // retrieve the allocation for this subframe
  std::map <uint16_t, std::vector <uint16_t> >::iterator itMap;
  std::map <uint16_t, std::vector <double> >::iterator itCqi;
  itMap = m_allocationMaps.find (sfnSf);
  if (itMap == m_allocationMaps.end ())
    {
      NS_LOG_DEBUG (this << " Does not find info on allocation");
      return;
    }
  for (uint32_t i = 0; i < (*itMap).second.size (); i++)
    {
      // convert from fixed point notation Sxxxxxxxxxxx.xxx to double
      double sinr = LteFfConverter::fpS11dot3toDouble (params.m_ulCqi.m_sinr.at (i));
      //NS_LOG_DEBUG (this << " UE " << (*itMap).second.at (i) << " SINRfp " << params.m_ulCqi.m_sinr.at (i) << " sinrdb " << sinr);
      itCqi = m_ueCqi.find ((*itMap).second.at (i));
      if (itCqi == m_ueCqi.end ())
        {
          // create a new entry
          std::vector <double> newCqi;
          for (uint32_t j = 0; j < m_cschedCellConfig.m_ulBandwidth; j++)
            {
              if (i == j)
                {
                  newCqi.push_back (sinr);
                }
              else
                {
                  // initialize with maximum value according to the fixed point notation
                  newCqi.push_back (30.0);
                }

            }
          m_ueCqi.insert (std::pair <uint16_t, std::vector <double> > ((*itMap).second.at (i), newCqi));
          // generate correspondent timer
          m_ueCqiTimers.insert (std::pair <uint16_t, uint32_t > ((*itMap).second.at (i), m_cqiTimersThreshold));
        }
      else
        {
          // update the value
          (*itCqi).second.at (i) = sinr;
          // update correspondent timer
          std::map <uint16_t, uint32_t>::iterator itTimers;
          itTimers = m_ueCqiTimers.find ((*itMap).second.at (i));
          (*itTimers).second = m_cqiTimersThreshold;
        }

    }
  // remove obsolete info on allocation
  m_allocationMaps.erase (itMap);

  return;
}


void
RrFfMacScheduler::RefreshDlCqiMaps(void)
{
  NS_LOG_FUNCTION (this << m_p10CqiTimers.size ());
  // refresh DL CQI P01 Map
  std::map <uint16_t,uint32_t>::iterator itP10 = m_p10CqiTimers.begin ();
  while (itP10!=m_p10CqiTimers.end ())
    {
      NS_LOG_INFO (this << " P10-CQI for user " << (*itP10).first << " is " << (uint32_t)(*itP10).second << " thr " << (uint32_t)m_cqiTimersThreshold);
      if ((*itP10).second == 0)
        {
          // delete correspondent entries
          std::map <uint16_t,uint8_t>::iterator itMap = m_p10CqiRxed.find ((*itP10).first);
          NS_ASSERT_MSG (itMap != m_p10CqiRxed.end (), " Does not find CQI report for user " << (*itP10).first);
          NS_LOG_INFO (this << " P10-CQI exired for user " << (*itP10).first);
          m_p10CqiRxed.erase (itMap);
          m_p10CqiTimers.erase (itP10);
        }
      else
        {
          (*itP10).second--;
        }
      itP10++;
    }
  
  return;
}


void
RrFfMacScheduler::RefreshUlCqiMaps(void)
{
  // refresh UL CQI  Map
  std::map <uint16_t,uint32_t>::iterator itUl = m_ueCqiTimers.begin ();
  while (itUl!=m_ueCqiTimers.end ())
    {
      NS_LOG_INFO (this << " UL-CQI for user " << (*itUl).first << " is " << (uint32_t)(*itUl).second << " thr " << (uint32_t)m_cqiTimersThreshold);
      if ((*itUl).second == 0)
        {
          // delete correspondent entries
          std::map <uint16_t, std::vector <double> >::iterator itMap = m_ueCqi.find ((*itUl).first);
          NS_ASSERT_MSG (itMap != m_ueCqi.end (), " Does not find CQI report for user " << (*itUl).first);
          NS_LOG_INFO (this << " UL-CQI exired for user " << (*itUl).first);
          (*itMap).second.clear ();
          m_ueCqi.erase (itMap);
          m_ueCqiTimers.erase (itUl);
        }
      else
        {
          (*itUl).second--;
        }
      itUl++;
    }
  
  return;
}

}<|MERGE_RESOLUTION|>--- conflicted
+++ resolved
@@ -507,16 +507,10 @@
         }
       // group the LCs of this RNTI
       std::vector <struct RlcPduListElement_s> newRlcPduLe;
-<<<<<<< HEAD
-      int totRbg = lcNum * rbgPerFlow;
-      int tbSize = (LteAmc::GetTbSizeFromMcs (newDci.m_mcs.at (0), totRbg * rbgSize) / 8);
-      NS_LOG_DEBUG (this << "Allocate user " << newEl.m_rnti << " LCs " << (uint16_t)(*itLcRnti).second << " bytes " << tbSize << " PRBs " << totRbg * rbgSize << " mcs " << (uint16_t) newDci.m_mcs.at (0));
-=======
 //       int totRbg = lcNum * rbgPerFlow;
 //       totRbg = rbgNum / nTbs;
       int tbSize = (LteAmc::GetTbSizeFromMcs (newDci.m_mcs.at (0), rbgPerTb * rbgSize) / 8);
       NS_LOG_DEBUG (this << "Allocate user " << newEl.m_rnti << " LCs " << (uint16_t)(*itLcRnti).second << " bytes " << tbSize << " PRBs " << rbgPerTb * rbgSize << " mcs " << (uint16_t) newDci.m_mcs.at (0));
->>>>>>> 6776579b
       uint16_t rlcPduSize = tbSize / lcNum;
       for (int i = 0; i < lcNum ; i++)
         {
