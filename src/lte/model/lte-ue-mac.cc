--- conflicted
+++ resolved
@@ -388,20 +388,8 @@
           if (itBsr!=m_ulBsrReceived.end ())
             {
               NS_LOG_FUNCTION (this << "\t" << dci.m_tbSize / m_macSapUserMap.size () << " bytes to LC " << (uint16_t)(*it).first << " queue " << (*itBsr).second);
-<<<<<<< HEAD
-              (*it).second->NotifyTxOpportunity (dci.m_tbSize / activeLcs);
-              if ((*itBsr).second >=  dci.m_tbSize / activeLcs)
-                {
-                  (*itBsr).second -= dci.m_tbSize / activeLcs;
-                }
-              else
-                {
-                  (*itBsr).second = 0;
-                }
-=======
               (*it).second->NotifyTxOpportunity (dci.m_tbSize / activeLcs, 0); // UE works only in SISO mode
               (*itBsr).second -= dci.m_tbSize / activeLcs;
->>>>>>> 94f8db60
             }
         }
 
