.. include:: replace.txt


+++++++++++++++++++++++++++++++++
 User Documentation
+++++++++++++++++++++++++++++++++


Background
----------



We assume the reader is already familiar with how to use the ns-3
simulator to run generic simulation programs. If this is not the case,
we strongly recommend the reader to consult [ns3tutorial]_.

  
Usage Overview
--------------

The ns-3 LTE model is a software library that allows the simulation of
LTE networks, optionally including the Evolved Packet Core (EPC).  The
process of performing such simulations typically involves the
following steps:

 1. *Define the scenario* to be simulated
 2. *Write a simulation program* that recreates the desired scenario
    topology/architecture. This is done accessing the ns-3 LTE model
    library using the ``ns3::LteHelper`` API defined in ``src/lte/helper/lte-helper.h``. 
 3. *Specify configuration parameters* of the objects that are being
    used for the simulation. This can be done using input files (via the
    ``ns3::ConfigStore``) or directly within the simulation program.
 4. *Configure the desired output* to be produced by the simulator
 5. *Run* the simulation.

All these aspects will be explained in the following sections by means
of practical examples.



Basic simulation program
------------------------

Here is the minimal simulation program that is needed to do an LTE-only simulation (without EPC).

.. highlight:: none

#. Initial boilerplate::
       
    #include <ns3/core-module.h>
    #include <ns3/network-module.h>
    #include <ns3/mobility-module.h>
    #include <ns3/lte-module.h>   

    using namespace ns3;    

    int main (int argc, char *argv[])
    {
      // the rest of the simulation program follows


#. Create a LteHelper object::

      Ptr<LteHelper> lteHelper = CreateObject<LteHelper> ();

   This will instantiate some common
   objects (e.g., the Channel object) and provide the methods to add
   eNBs and UEs and configure them.

#. Create Node objects for the eNB(s) and the UEs::

      NodeContainer enbNodes;
      enbNodes.Create (1);
      NodeContainer ueNodes;
      ueNodes.Create (2);
  
   Note that the above Node instances at this point still don't have
   an LTE protocol stack installed; they're just empty nodes. 

#. Configure the Mobility model for all the nodes::

      MobilityHelper mobility;
      mobility.SetMobilityModel ("ns3::ConstantPositionMobilityModel");
      mobility.Install (enbNodes);
      mobility.SetMobilityModel ("ns3::ConstantPositionMobilityModel");
      mobility.Install (ueNodes);

   The above will place all nodes at the coordinates (0,0,0). Please
   refer to the documentation of the ns-3 mobility model for how to
   set your own position or configure node movement.
  
#. Install an LTE protocol stack on the eNB(s)::

      NetDeviceContainer enbDevs;
      enbDevs = lteHelper->InstallEnbDevice (enbNodes);

#. Install an LTE protocol stack on the UEs::

      NetDeviceContainer ueDevs;
      ueDevs = lteHelper->InstallUeDevice (ueNodes);


#. Attach the UEs to an eNB. This will configure each UE according to
   the eNB configuration, and create an RRC connection between them::

      lteHelper->Attach (ueDevs, enbDevs.Get (0));

#. Activate a data radio bearer between each UE and the eNB it is attached to::

      enum EpsBearer::Qci q = EpsBearer::GBR_CONV_VOICE;
      EpsBearer bearer (q);
      lteHelper->ActivateDataRadioBearer (ueDevs, bearer);

   this method will also activate two saturation traffic generators for
   that bearer, one in uplink and one in downlink. 

#. Set the stop time::

       Simulator::Stop (Seconds (0.005));
  
   This is needed otherwise the simulation will last forever, because
   (among others) the start-of-subframe event is scheduled repeatedly, and the
   ns-3 simulator scheduler will hence never run out of events.

#. Run the simulation::

       Simulator::Run ();

#. Cleanup and exit::


       Simulator::Destroy ();
       return 0;
       }

For how to compile and run simulation programs, please refer to [ns3tutorial]_.


Configuration of LTE model parameters 
--------------------------------------

All the relevant LTE model parameters are managed through the ns-3
attribute system. Please refer to the [ns3tutorial]_ and [ns3manual]_
for detailed information on all the possible methods to do it
(environmental variables, C++ API, GtkConfigStore...).

In the following, we just briefly summarize
how to do it using input files together with the ns-3 ConfigStore.
First of all, you need to put the following in your simulation
program, right after ``main ()`` starts::

      CommandLine cmd;
      cmd.Parse (argc, argv);
      ConfigStore inputConfig;
      inputConfig.ConfigureDefaults ();
      // parse again so you can override default values from the command line
      cmd.Parse (argc, argv);

for the above to work, make sure you also ``#include "ns3/config-store.h"``.
Now create a text file named (for example) ``input-defaults.txt``
specifying the new default values that you want to use for some attributes::

   default ns3::LteHelper::Scheduler "ns3::PfFfMacScheduler"
   default ns3::LteHelper::PathlossModel "ns3::FriisSpectrumPropagationLossModel"
   default ns3::LteEnbNetDevice::UlBandwidth "25"
   default ns3::LteEnbNetDevice::DlBandwidth "25"
   default ns3::LteEnbNetDevice::DlEarfcn "100"
   default ns3::LteEnbNetDevice::UlEarfcn "18100"
   default ns3::LteUePhy::TxPower "10"
   default ns3::LteUePhy::NoiseFigure "9"
   default ns3::LteEnbPhy::TxPower "30"
   default ns3::LteEnbPhy::NoiseFigure "5"

Supposing your simulation program is called
``src/lte/examples/lte-sim-with-input``, you can now pass these
settings to the simulation program in the following way::

   ./waf --command-template="%s --ns3::ConfigStore::Filename=input-defaults.txt --ns3::ConfigStore::Mode=Load --ns3::ConfigStore::FileFormat=RawText" --run src/lte/examples/lte-sim-with-input


Furthermore, you can generate a template input file with the following
command::

   ./waf --command-template="%s --ns3::ConfigStore::Filename=input-defaults.txt --ns3::ConfigStore::Mode=Save --ns3::ConfigStore::FileFormat=RawText" --run src/lte/examples/lte-sim-with-input

note that the above will put in the file ``input-defaults.txt`` *all*
the default values that are registered in your particular build of the
simulator, including lots of non-LTE attributes.


Simulation Output
-----------------

The ns-3 LTE model currently supports the output to file of PHY, MAC, RLC
and PDCP level Key Performance Indicators (KPIs). You can enable it in
the following way::

      Ptr<LteHelper> lteHelper = CreateObject<LteHelper> ();
      
      // configure all the simulation scenario here...
      
      lteHelper->EnablePhyTraces ();
      lteHelper->EnableMacTraces ();
      lteHelper->EnableRlcTraces ();   
      lteHelper->EnablePdcpTraces ();   

      Simulator::Run ();


RLC and PDCP KPIs are calculated over a time interval and stored on ASCII
files, two for RLC KPIs and two for PDCP KPIs, in each case one for
uplink and one for downlink. The time interval duration can be controlled using the attribute
``ns3::RadioBearerStatsCalculator::EpochDuration``.

The columns of the RLC KPI files is the following (the same
for uplink and downlink):
 
  1. start time of measurement interval in seconds since the start of simulation
  2. end time of measurement interval in seconds since the start of simulation
  3. Cell ID
  4. unique UE ID (IMSI)
  5. cell-specific UE ID (RNTI)
  6. Logical Channel ID
  7. Number of transmitted RLC PDUs
  8. Total bytes transmitted.
  9. Number of received RLC PDUs
  10. Total bytes received
  11. Average RLC PDU delay in seconds
  12. Standard deviation of the RLC PDU delay
  13. Minimum value of the RLC PDU delay
  14. Maximum value of the RLC PDU delay
  15. Average RLC PDU size, in bytes
  16. Standard deviation of the RLC PDU size
  17. Minimum RLC PDU size
  18. Maximum RLC PDU size

Similarly, the columns of the PDCP KPI files is the following (again, the same
for uplink and downlink):
 
  1. start time of measurement interval in seconds since the start of simulation
  2. end time of measurement interval in seconds since the start of simulation
  3. Cell ID
  4. unique UE ID (IMSI)
  5. cell-specific UE ID (RNTI)
  6. Logical Channel ID
  7. Number of transmitted PDCP PDUs
  8. Total bytes transmitted.
  9. Number of received PDCP PDUs
  10. Total bytes received
  11. Average PDCP PDU delay in seconds
  12. Standard deviation of the PDCP PDU delay
  13. Minimum value of the PDCP PDU delay
  14. Maximum value of the PDCP PDU delay
  15. Average PDCP PDU size, in bytes
  16. Standard deviation of the PDCP PDU size
  17. Minimum PDCP PDU size
  18. Maximum PDCP PDU size



MAC KPIs are basically a trace of the resource allocation reported by
the scheduler upon the start of every subframe. They are stored in
ASCII files. For downlink MAC KPIs the format is the following:

  1. Simulation time in seconds at which the allocation is indicated by the scheduler
  2. Cell ID
  3. unique UE ID (IMSI)
  4. Frame number
  5. Subframe number
  6. cell-specific UE ID (RNTI)
  7. MCS of TB 1
  8. size of TB 1
  9. MCS of TB 2 (0 if not present)
  10. size of TB 2 (0 if not present)

while for uplink MAC KPIs the format is:

  1. Simulation time in seconds at which the allocation is indicated by the scheduler
  2. Cell ID
  3. unique UE ID (IMSI)
  4. Frame number
  5. Subframe number
  6. cell-specific UE ID (RNTI)
  7. MCS of TB
  8. size of TB

The names of the files used for MAC KPI output can be customized via
the ns-3 attributes ``ns3::MacStatsCalculator::DlOutputFilename`` and 
``ns3::MacStatsCalculator::UlOutputFilename``.

<<<<<<< HEAD
PHY KPIs are distributed in seven different files, configurable through the attributes

  1. ``ns3::PhyStatsCalculator::RsrpRsrqFilename``
  2. ``ns3::PhyStatsCalculator::UeSinrFilename``
  3. ``ns3::PhyStatsCalculator::InterferenceFilename``
  4. ``ns3::PhyStatsCalculator::DlTxOutputFilename``
  5. ``ns3::PhyStatsCalculator::UlTxOutputFilename``
  6. ``ns3::PhyStatsCalculator::DlRxOutputFilename``
  7. ``ns3::PhyStatsCalculator::UlRxOutputFilename``


In the RSRP/RSR file, the following content is available:

=======
PHY KPIs are distributed in three different files, configurable through the attributes 
 ``ns3::PhyStatsCalculator::RsrpSinrFilename``,  ``ns3::PhyStatsCalculator::UeSinrFilename``
and  ``ns3::PhyStatsCalculator::InterferenceFilename``. 

In the RSRP/SINR file, the following content is available:
>>>>>>> 204ddb28
  1. Simulation time in seconds at which the allocation is indicated by the scheduler
  2. Cell ID
  3. unique UE ID (IMSI)
  4. RSRP
  5. Linear average of the SINR peceived by the RBs

The contents in the UE SINR file are:

  1. Simulation time in seconds at which the allocation is indicated by the scheduler
  2. Cell ID
  3. unique UE ID (IMSI)
  4. SINR in linear units for the UE

In the interference filename the content is:

  1. Simulation time in seconds at which the allocation is indicated by the scheduler
  2. Cell ID
  3. List of interference values per RB

In UL and DL transmission files the parameters included are:

  1. Simulation time in milliseconds
  2. Cell ID
  3. unique UE ID (IMSI)
  4. RNTI
  5. Layer of transmission
  6. MCS
  7. size of the TB
  8. Redundancy version
  9. New Data Indicator flag

And finally, in UL and DL reception files the parameters included are:

  1. Simulation time in milliseconds
  2. Cell ID
  3. unique UE ID (IMSI)
  4. RNTI
  5. Transmission Mode
  6. Layer of transmission
  7. MCS
  8. size of the TB
  9. Redundancy version
  10. New Data Indicator flag
  11. Correctness in the reception of the TB


Fading Trace Usage
------------------

In this section we will describe how to use fading traces within LTE simulations.

Fading Traces Generation
************************


It is possible to generate fading traces by using a dedicated matlab script provided with the code (``/lte/model/fading-traces/fading-trace-generator.m``). This script already includes the typical taps configurations for three 3GPP scenarios (i.e., pedestrian, vehicular and urban as defined in Annex B.2 of [TS36104]_); however users can also introduce their specific configurations. The list of the configurable parameters is provided in the following:

 * ``fc`` : the frequency in use (it affects the computation of the doppler speed).
 * ``v_km_h`` : the speed of the users
 * ``traceDuration`` : the duration in seconds of the total length of the trace.
 * ``numRBs`` : the number of the resource block to be evaluated. 
 * ``tag`` : the tag to be applied to the file generated.

The file generated contains ASCII-formatted real values organized in a matrix fashion: every row corresponds to a different RB, and every column correspond to a different temporal fading trace sample.

It has to be noted that the ns-3 LTE module is able to work with any fading trace file that complies with the above described ASCII format. Hence, other external tools can be used to generate custom fading traces, such as for example other simulators or experimental devices.

Fading Traces Usage
*******************

When using a fading trace, it is of paramount importance to specify correctly the trace parameters in the simulation, so that the fading model can load and use it correcly.
The parameters to be configured are:

 * ``TraceFilename`` : the name of the trace to be loaded (absolute path, or relative path w.r.t. the path from where the simulation program is executed);
 * ``TraceLength`` : the trace duration in seconds;
 * ``SamplesNum`` : the number of samples;
 * ``WindowSize`` : the size of the fading sampling window in seconds;

It is important to highlight that the sampling interval of the fading trace has to be 1 ms or greater, and in the latter case it has to be an integer multiple of 1 ms in order to be correctly processed by the fading module.

The default configuration of the matlab script provides a trace 10 seconds long, made of 10,000 samples (i.e., 1 sample per TTI=1ms) and used with a windows size of 0.5 seconds amplitude. These are also the default values of the parameters above used in the simulator; therefore their settage can be avoided in case the fading trace respects them.

In order to activate the fading module (which is not active by default) the following code should be included in the simulation program::

  Ptr<LteHelper> lteHelper = CreateObject<LteHelper> ();
  lteHelper->SetFadingModel("ns3::TraceFadingLossModel");

And for setting the parameters::

  lteHelper->SetFadingModelAttribute ("TraceFilename", StringValue ("src/lte/model/fading-traces/fading_trace_EPA_3kmph.fad"));
  lteHelper->SetFadingModelAttribute ("TraceLength", TimeValue (Seconds (10.0)));
  lteHelper->SetFadingModelAttribute ("SamplesNum", UintegerValue (10000));
  lteHelper->SetFadingModelAttribute ("WindowSize", TimeValue (Seconds (0.5)));
  lteHelper->SetFadingModelAttribute ("RbNum", UintegerValue (100));

It has to be noted that, ``TraceFilename`` does not have a default value, therefore is has to be always set explicitly.

The simulator provide natively three fading traces generated according to the configurations defined in in Annex B.2 of [TS36104]_. These traces are available in the folder ``src/lte/model/fading-traces/``). An excerpt from these traces is represented in the following figures.


.. _fig-fadingPedestrianTrace:

.. figure:: figures/fading_pedestrian.*                 
   :align: center
   :alt: Fading trace 3 kmph

   Excerpt of the fading trace included in the simulator for a pedestrian scenario (speed of 3 kmph).

.. _fig-fadingVehicularTrace:

.. figure:: figures/fading_vehicular.*                 
   :align: center
   :alt: Fading trace 60 kmph

   Excerpt of the fading trace included in the simulator for a vehicular  scenario (speed of 60 kmph).

.. _fig-fadingUrbanTrace:

.. figure:: figures/fading_urban_3kmph.*                 
   :align: center
   :alt: Fading trace 3 kmph

   Excerpt of the fading trace included in the simulator for an urban  scenario (speed of 3 kmph).


Buildings Mobility Model
------------------------

We now explain by examples how to use the buildings model (in particular, the ``BuildingMobilityModel`` and the ``BuildingPropagationModel`` classes) in an ns-3 simulation program to setup an LTE simulation scenario that includes buildings and indoor nodes.


.. highlight:: none

#. Header files to be included::

    #include <ns3/buildings-mobility-model.h>
    #include <ns3/buildings-propagation-loss-model.h>
    #include <ns3/building.h>

#. Pathloss model selection::

    Ptr<LteHelper> lteHelper = CreateObject<LteHelper> ();
  
    lteHelper->SetAttribute ("PathlossModel", StringValue ("ns3::BuildingsPropagationLossModel"));

#. EUTRA Band Selection
   
The selection of the working frequency of the propagation model has to be done with the standard ns-3 attribute system as described in the correspond section ("Configuration of LTE model parameters") by means of the DlEarfcn and UlEarfcn parameters, for instance::

   lteHelper->SetEnbDeviceAttribute ("DlEarfcn", UintegerValue (100));
   lteHelper->SetEnbDeviceAttribute ("UlEarfcn", UintegerValue (18100));

It is to be noted that using other means to configure the frequency used by the propagation model (i.e., configuring the corresponding BuildingsPropagationLossModel attributes directly) might generates conflicts in the frequencies definition in the modules during the simulation, and is therefore not advised.

#. Mobility model selection::

    MobilityHelper mobility;
    mobility.SetMobilityModel ("ns3::BuildingsMobilityModel");

#. Building creation::

    double x_min = 0.0;
    double x_max = 10.0;
    double y_min = 0.0;
    double y_max = 20.0;
    double z_min = 0.0;
    double z_max = 10.0;
    Ptr<Building> b = CreateObject <Building> ();
    b->SetBoundaries (Box (x_min, x_max, y_min, y_max, z_min, z_max));
    b->SetBuildingType (Building::Residential);
    b->SetExtWallsType (Building::ConcreteWithWindows);
    b->SetNFloors (3);
    b->SetNRoomsX (3);
    b->SetNRoomsY (2);

   This will instantiate a residential building with base of 10 x 20 meters and height of 10 meters whose external walls are of concrete with windows; the building has three floors and has an internal 3 x 2  grid of rooms of equal size.

#. Node creation and positioning::

    ueNodes.Create (2);
    mobility.Install (ueNodes);
    NetDeviceContainer ueDevs;
    ueDevs = lteHelper->InstallUeDevice (ueNodes);
    Ptr<BuildingsMobilityModel> mm0 = enbNodes.Get (0)->GetObject<BuildingsMobilityModel> ();
    Ptr<BuildingsMobilityModel> mm1 = enbNodes.Get (1)->GetObject<BuildingsMobilityModel> ();   
    mm0->SetPosition (Vector (5.0, 5.0, 1.5));
    mm1->SetPosition (Vector (30.0, 40.0, 1.5));

This positions the node on the scenario. Note that, in this example, node 0 will be in the building, and node 1 will be out of the building. Note that this alone is not sufficient to setup the topology correctly. What is left to be done is to issue the following command after we have placed all nodes in the simulation::

      BuildingsHelper::MakeMobilityModelConsistent ();

This command will go through the lists of all nodes and of all buildings, determine for each user if it is indoor or outdoor, and if indoor it will also determine the building in which the user is located and the corresponding floor and number inside the building.

PHY Error Model
---------------

The Physical error model consists of the data error model and the downlink control error model, both of them active by default. It is possible to deactivate them with the ns3 attribute system, in detail::

  Config::SetDefault ("ns3::LteSpectrumPhy::CtrlErrorModelEnabled", BooleanValue (false));
  Config::SetDefault ("ns3::LteSpectrumPhy::DataErrorModelEnabled", BooleanValue (false));  




MIMO Model
----------

Is this subsection we illustrate how to configure the MIMO parameters. LTE defines 7 types of transmission modes:

 * Transmission Mode 1: SISO.
 * Transmission Mode 2: MIMO Tx Diversity.
 * Transmission Mode 3: MIMO Spatial Multiplexity Open Loop.
 * Transmission Mode 4: MIMO Spatial Multiplexity Closed Loop.
 * Transmission Mode 5: MIMO Multi-User.
 * Transmission Mode 6: Closer loop single layer precoding.
 * Transmission Mode 7: Single antenna port 5.

According to model implemented, the simulator includes the first three transmission modes types. The default one is the Transmission Mode 1 (SISO). In order to change the default Transmission Mode to be used, the attribute ``DefaultTransmissionMode`` of the ``LteEnbRrc`` can be used, as shown in the following::

  Config::SetDefault ("ns3::LteEnbRrc::DefaultTransmissionMode", UintegerValue (0)); // SISO
  Config::SetDefault ("ns3::LteEnbRrc::DefaultTransmissionMode", UintegerValue (1)); // MIMO Tx diversity (1 layer)
  Config::SetDefault ("ns3::LteEnbRrc::DefaultTransmissionMode", UintegerValue (2)); // MIMO Spatial Multiplexity (2 layers)

For changing the transmission mode of a certain user during the simulation a specific interface has been implemented in both standard schedulers::

  void TransmissionModeConfigurationUpdate (uint16_t rnti, uint8_t txMode);

This method can be used both for developing transmission mode decision engine (i.e., for optimizing the transmission mode according to channel condition and/or user's requirements) and for manual switching from simulation script. In the latter case, the switching can be done as shown in the following::

  Ptr<LteEnbNetDevice> lteEnbDev = enbDevs.Get (0)->GetObject<LteEnbNetDevice> ();
  PointerValue ptrval;
  enbNetDev->GetAttribute ("FfMacScheduler", ptrval);
  Ptr<RrFfMacScheduler> rrsched = ptrval.Get<RrFfMacScheduler> ();
  Simulator::Schedule (Seconds (0.2), &RrFfMacScheduler::TransmissionModeConfigurationUpdate, rrsched, rnti, 1);

Finally, the model implemented can be reconfigured according to different MIMO models by updating the gain values (the only constraints is that the gain has to be constant during simulation run-time and common for the layers). The gain of each Transmission Mode can be changed according to the standard ns3 attribute system, where the attributes are: ``TxMode1Gain``, ``TxMode2Gain``, ``TxMode3Gain``, ``TxMode4Gain``, ``TxMode5Gain``, ``TxMode6Gain`` and ``TxMode7Gain``. By default only ``TxMode1Gain``, ``TxMode2Gain`` and ``TxMode3Gain`` have a meaningful value, that are the ones derived by _[CatreuxMIMO] (i.e., respectively 0.0, 4.2 and -2.8 dB).
  





Use of AntennaModel
-------------------

We now show how associate a particular AntennaModel with an eNB device
in order to model a sector of a macro eNB. For this purpose, it is
convenient to use the ``CosineAntennaModel`` provided by the ns-3
antenna module. The configuration of the eNB is to be done via the
``LteHelper`` instance right before the creation of the
``EnbNetDevice``, as shown in the following::
  
  lteHelper->SetEnbAntennaModelType ("ns3::CosineAntennaModel");
  lteHelper->SetEnbAntennaModelAttribute ("Orientation", DoubleValue (0));
  lteHelper->SetEnbAntennaModelAttribute ("Beamwidth",   DoubleValue (60);
  lteHelper->SetEnbAntennaModelAttribute ("MaxGain",     DoubleValue (0.0));

the above code will generate an antenna model with a 60 degrees
beamwidth pointing along the X axis. The orientation is measured
in degrees from the X axis, e.g., an orientation of 90 would point
along the Y axis, and an orientation of -90 would point in the
negative direction along the Y axis. The beamwidth is the -3 dB
beamwidth, e.g, for a 60 degree beamwidth the antenna gain at an angle
of :math:`\pm 30` degrees from the direction of orientation is -3 dB.

To create a multi-sector site, you need to create different ns-3 nodes
placed at the same position, and to configure separate ``EnbNetDevice``
with different antenna orientations to be installed on each node.


Radio Environment Maps
----------------------

By using the class RadioEnvironmentMapHelper it is possible to output
to a file a Radio Environment Map (REM), i.e., a uniform 2D grid of values
that represent the Signal-to-noise ratio in the downlink with respect
to the eNB that has the strongest signal at each point. 

To do this, you just need to add the following code to your simulation
program towards the end, right before the call to Simulator::Run ()::

  Ptr<RadioEnvironmentMapHelper> remHelper = CreateObject<RadioEnvironmentMapHelper> ();
  remHelper->SetAttribute ("ChannelPath", StringValue ("/ChannelList/0"));
  remHelper->SetAttribute ("OutputFile", StringValue ("rem.out"));
  remHelper->SetAttribute ("XMin", DoubleValue (-400.0));
  remHelper->SetAttribute ("XMax", DoubleValue (400.0));
  remHelper->SetAttribute ("XRes", UintegerValue (100));
  remHelper->SetAttribute ("YMin", DoubleValue (-300.0));
  remHelper->SetAttribute ("YMax", DoubleValue (300.0));
  remHelper->SetAttribute ("YRes", UintegerValue (75));
  remHelper->SetAttribute ("Z", DoubleValue (0.0));
  remHelper->Install ();

By configuring the attributes of the RadioEnvironmentMapHelper object
as shown above, you can tune the parameters of the REM to be
generated. Note that each RadioEnvironmentMapHelper instance can
generate only one REM; if you want to generate more REMs, you need to
create one separate instance for each REM. 

Note that the REM generation is very demanding, in particular:

 * the run-time memory consumption is approximately 5KB per pixel. For example,
   a REM with a resolution of 500x500 would need about 1.25 GB of memory, and
   a resolution of 1000x1000 would need needs about 5 GB (too much for a
   regular PC at the time of this writing). To overcome this issue,
   the REM is generated at successive steps, with each step evaluating
   at most a number of pixels determined by the value of the 
   the attribute ``RadioEnvironmentMapHelper::MaxPointsPerIteration``. 
 * if you generate a REM at the beginning of a simulation, it will
   slow down the execution of the rest of the simulation. If you want
   to generate a REM for a program and also use the same program to
   get simulation result, it is recommended to add a command-line
   switch that allows to either generate the REM or run the complete
   simulation. For this purpose, note that there is an attribute
   ``RadioEnvironmentMapHelper::StopWhenDone`` (default: true) that
   will force the simulation to stop right after the REM has been generated.

The REM is stored in an ASCII file in the following format:

 * column 1 is the x coordinate
 * column 2 is the y coordinate
 * column 3 is the z coordinate
 * column 4 is the SINR in linear units

A minimal gnuplot script that allows you to plot the REM is given
below::

   set view map;
   set xlabel "X"
   set ylabel "Y"
   set cblabel "SINR (dB)"
   unset key
   plot "rem.out" using ($1):($2):(10*log10($4)) with image

As an example, here is the REM that can be obtained with the example program lena-dual-stripe, which shows a three-sector LTE macrocell in a co-channel deployment with some residential femtocells randomly deployed in two blocks of apartments.

.. _fig-lena-dual-stripe:

.. figure:: figures/lena-dual-stripe.*
   :align: center

   REM obtained from the lena-dual-stripe example


Note that the lena-dual-stripe example program also generate
gnuplot-compatible output files containing information about the
positions of the UE and eNB nodes as well as of the buildings,
respectively in the files ``ues.txt``, ``enbs.txt`` and
``buildings.txt``. These can be easily included when using
gnuplot. For example, assuming that your gnuplot script (e.g., the
minimal gnuplot script described above) is saved in a file named
``my_plot_script``, running the following command would plot the
location of UEs, eNBs and buildings on top of the REM:: 

   gnuplot -p enbs.txt ues.txt buildings.txt my_plot_script



AMC Model and CQI Calculation
-----------------------------

The simulator provides two possible schemes for what concerns the selection of the MCSs and correspondly the generation of the CQIs. The first one is based on the GSoC module [Piro2011]_ and works per RB basis. This model can be activated with the ns3 attribute system, as presented in the following::

  Config::SetDefault ("ns3::LteAmc::AmcModel", EnumValue (LteAmc::PiroEW2010));

While, the solution based on the physical error model can be controlled with::

  Config::SetDefault ("ns3::LteAmc::AmcModel", EnumValue (LteAmc::MiErrorModel));

Finally, the required efficiency of the ``PiroEW2010`` AMC module can be tuned thanks to the ``Ber`` attribute (), for instance::

  Config::SetDefault ("ns3::LteAmc::Ber", DoubleValue (0.00005));




Evolved Packet Core (EPC)
-------------------------

We now explain how to write a simulation program that allows to
simulate the EPC in addition to the LTE radio access network. The use
of EPC allows to use IPv4 networking with LTE devices. In other words,
you will be able to use the regular ns-3 applications and sockets over
IPv4 over LTE, and also to connect an LTE network to any other IPv4
network you might have in your simulation.

First of all, in your simulation program you need to create two
helpers::

  Ptr<LteHelper> lteHelper = CreateObject<LteHelper> ();
  Ptr<EpcHelper> epcHelper = CreateObject<EpcHelper> ();

Then, you need to tell the LTE helper that the EPC will be used::

  lteHelper->SetEpcHelper (epcHelper);

the above step is necessary so that the LTE helper will trigger the
appropriate EPC configuration in correspondance with some important
configuration, such as when a new eNB or UE is added to the
simulation, or an EPS bearer is created. The EPC helper will
automatically take care of the necessary setup, such as S1 link
creation and S1 bearer setup. All this will be done without the
intervention of the user.

It is to be noted that, upon construction, the EpcHelper will also
create and configure the PGW node. Its configuration in particular
is very complex, and hence is done automatically by the Helper. Still,
it is allowed to access the PGW node in order to connect it to other
IPv4 network (e.g., the internet). Here is a very simple example about
how to connect a single remote host to the PGW via a point-to-point
link::

  Ptr<Node> pgw = epcHelper->GetPgwNode ();

   // Create a single RemoteHost
  NodeContainer remoteHostContainer;
  remoteHostContainer.Create (1);
  Ptr<Node> remoteHost = remoteHostContainer.Get (0);
  InternetStackHelper internet;
  internet.Install (remoteHostContainer);

  // Create the internet
  PointToPointHelper p2ph;
  p2ph.SetDeviceAttribute ("DataRate", DataRateValue (DataRate ("100Gb/s")));
  p2ph.SetDeviceAttribute ("Mtu", UintegerValue (1500));
  p2ph.SetChannelAttribute ("Delay", TimeValue (Seconds (0.010)));  
  NetDeviceContainer internetDevices = p2ph.Install (pgw, remoteHost);  
  Ipv4AddressHelper ipv4h;
  ipv4h.SetBase ("1.0.0.0", "255.0.0.0");
  Ipv4InterfaceContainer internetIpIfaces = ipv4h.Assign (internetDevices);
  // interface 0 is localhost, 1 is the p2p device
  Ipv4Address remoteHostAddr = internetIpIfaces.GetAddress (1);
  

It's important to specify routes so that the remote host can reach LTE
UEs. One way of doing this is by exploiting the fact that the
EpcHelper will by default assign to LTE UEs an IP address in the
7.0.0.0 network. With this in mind, it suffices to do::

  Ipv4StaticRoutingHelper ipv4RoutingHelper;
  Ptr<Ipv4StaticRouting> remoteHostStaticRouting = ipv4RoutingHelper.GetStaticRouting (remoteHost->GetObject<Ipv4> ());
  remoteHostStaticRouting->AddNetworkRouteTo (Ipv4Address ("7.0.0.0"), Ipv4Mask ("255.0.0.0"), 1);

Now, you should go on and create LTE eNBs and UEs as explained in the
previous sections. You can of course configure other LTE aspects such
as pathloss and fading models. Right after you created the UEs, you
should also configure them for IP networking. This is done as
follows. We assume you have a container for UE and eNodeB nodes like this::

      NodeContainer ueNodes;
      NodeContainer enbNodes;
      

to configure an LTE-only simulation, you would then normally do
something like this::

      NetDeviceContainer ueLteDevs = lteHelper->InstallUeDevice (ueNodes);
      lteHelper->Attach (ueLteDevs, enbLteDevs.Get (0));        

in order to configure the UEs for IP networking, you just need to
additionally do like this::

      // we install the IP stack on the UEs 
      InternetStackHelper internet;
      internet.Install (ueNodes);

      // assign IP address to UEs
      for (uint32_t u = 0; u < ueNodes.GetN (); ++u)
        {
          Ptr<Node> ue = ueNodes.Get (u);          
          Ptr<NetDevice> ueLteDevice = ueLteDevs.Get (u);
          Ipv4InterfaceContainer ueIpIface = epcHelper->AssignUeIpv4Address (NetDeviceContainer (ueLteDevice));
          // set the default gateway for the UE
          Ptr<Ipv4StaticRouting> ueStaticRouting = ipv4RoutingHelper.GetStaticRouting (ue->GetObject<Ipv4> ());          
          ueStaticRouting->SetDefaultRoute (epcHelper->GetUeDefaultGatewayAddress (), 1);
        }

The activation of bearers is done in a slightly different way with
respect to what done for an LTE-only simulation. First, the method
ActivateDataRadioBearer is not to be used when the EPC is
used. Second, when EPC is used, the default EPS bearer will be
activated automatically when you call LteHelper::Attach (). Third, if
you want to setup dedicated EPS bearer, you can do so using the method
LteHelper::ActivateDedicatedEpsBearer (). This method takes as a
parameter the Traffic Flow Template (TFT), which is a struct that
identifies the type of traffic that will be mapped to the dedicated
EPS bearer. Here is an example for how to setup a dedicated bearer
for an application at the UE communicating on port 1234::

      Ptr<EpcTft> tft = Create<EpcTft> ();
      EpcTft::PacketFilter pf;
      pf.localPortStart = 1234;
      pf.localPortEnd = 1234;
      tft->Add (pf);  
      lteHelper->ActivateEpsBearer (ueLteDevs, EpsBearer (EpsBearer::NGBR_VIDEO_TCP_DEFAULT), pf);

you can of course use custom EpsBearer and EpcTft configurations,
please refer to the doxygen documentation for how to do it.


Finally, you can install applications on the LTE UE nodes that communicate
with remote applications over the internet. This is done following the
usual ns-3 procedures. Following our simple example with a single
remoteHost, here is how to setup downlink communication, with an
UdpClient application on the remote host, and a PacketSink on the LTE UE
(using the same variable names of the previous code snippets) ::

       uint16_t dlPort = 1234;
       PacketSinkHelper packetSinkHelper ("ns3::UdpSocketFactory", 
                                          InetSocketAddress (Ipv4Address::GetAny (), dlPort));
       ApplicationContainer serverApps = packetSinkHelper.Install (ue);
       serverApps.Start (Seconds (0.01));
       UdpClientHelper client (ueIpIface.GetAddress (0), dlPort);
       ApplicationContainer clientApps = client.Install (remoteHost);
       clientApps.Start (Seconds (0.01));

That's all! You can now start your simulation as usual::

  Simulator::Stop (Seconds (10.0));  
  Simulator::Run ();



X2-based handover
-----------------

The execution of an X2-based handover between two eNBs requires the
configuration of an X2 interface between the two eNBs. This needs to
be done explicitly within the simulation program like this::

     lteHelper->AddX2Interface (enbNodes);

where ``enbNodes`` is a ``NodeContainer`` that contains the two eNBs
between which the X2 interface is to be configured.

Handover event needs to be scheduled explicitly within the simulation
program, as the current RRC model does not support the automatic
trigger of handover based on UE measurement. The ``LteHelper``
provides a convenient method for the scheduling of a handover
event. As an example, let us assume that ``ueLteDevs``` is a
``NetDeviceContainer`` that contains the UE that is to be handed over,
and that ``enbLteDevs`` is another ``NetDeviceContainer`` that
contains the source and the target eNB. Then, an handover at 0.1s can be
scheduled like this::

     lteHelper->HandoverRequest (Seconds (0.100), 
                                 ueLteDevs.Get (0), 
                                 enbLteDevs.Get (0), 
                                 enbLteDevs.Get (1));


Note that the UE needs to be already connected to the source eNB,
otherwise the simulation will terminate with an error message.

The RRC model, in particular the ``LteEnbRrc`` and ``LteUeRrc``
objects, provide some useful traces which can be hooked up to some
custom functions so that they are called upon start and end of the
handover execution phase at both the UE and eNB side. As an example,
in your simulation program you can declare the following methods::


  void 
  NotifyHandoverStartUe (std::string context, 
                         uint64_t imsi, 
                         uint16_t cellid, 
                         uint16_t rnti, 
                         uint16_t targetCellId)
  {
    std::cout << context 
              << " UE IMSI " << imsi 
              << ": previously connected to CellId " << cellid 
              << " with RNTI " << rnti 
              << ", doing handover to CellId " << targetCellId 
              << std::endl;
  }

  void 
  NotifyHandoverEndOkUe (std::string context, 
                         uint64_t imsi, 
                         uint16_t cellid, 
                         uint16_t rnti)
  {
    std::cout << context 
              << " UE IMSI " << imsi 
              << ": successful handover to CellId " << cellid 
              << " with RNTI " << rnti 
              << std::endl;
  }

  void 
  NotifyHandoverStartEnb (std::string context, 
                          uint64_t imsi, 
                          uint16_t cellid, 
                          uint16_t rnti, 
                          uint16_t targetCellId)
  {
    std::cout << context 
              << " eNB CellId " << cellid 
              << ": start handover of UE with IMSI " << imsi 
              << " RNTI " << rnti 
              << " to CellId " << targetCellId 
              << std::endl;
  }

  void 
  NotifyHandoverEndOkEnb (std::string context, 
                          uint64_t imsi, 
                          uint16_t cellid, 
                          uint16_t rnti)
  {
    std::cout << context 
              << " eNB CellId " << cellid 
              << ": completed handover of UE with IMSI " << imsi 
              << " RNTI " << rnti 
              << std::endl;
  }


Then, you can hook up these methods to the corresponding trace sources
like this::

  Config::Connect ("/NodeList/*/DeviceList/*/LteEnbRrc/HandoverStart",
                   MakeCallback (&NotifyHandoverStartEnb));
  Config::Connect ("/NodeList/*/DeviceList/*/LteUeRrc/HandoverStart",
                   MakeCallback (&NotifyHandoverStartUe));
  Config::Connect ("/NodeList/*/DeviceList/*/LteEnbRrc/HandoverEndOk",
                   MakeCallback (&NotifyHandoverEndOkEnb));
  Config::Connect ("/NodeList/*/DeviceList/*/LteUeRrc/HandoverEndOk",
                   MakeCallback (&NotifyHandoverEndOkUe));


The example program ``src/lte/examples/lena-x2-handover.cc``
illustrates how the all above instructions can be integrated in a
simulation program. You can run the program like this::

   ./waf --run lena-x2-handover

and it will output the messages printed by the custom handover trace
hooks. In order additionally visualize some meaningful logging
information, you can run the program like this::

    NS_LOG=LteEnbRrc:LteUeRrc:EpcX2 ./waf --run lena-x2-handover


Whether a target eNB will accept or not an incoming X2 HANDOVER
REQUEST is controlled by the boolean attribute
``LteEnbRrc::AdmitHandoverRequest`` (default: true). As an example,
you can run the ``lena-x2-handover`` program setting the attribute to
false in this way::

   NS_LOG=EpcX2:LteEnbRrc ./waf --run lena-x2-handover 
     --command="%s --ns3::LteEnbRrc::AdmitHandoverRequest=false"



Examples Programs
-----------------

The directory ``src/lte/examples/`` contains some example simulation programs that
show how to simulate different LTE scenarios. 


Reference scenarios
-------------------

There is a vast amount of reference LTE simulation scenarios which can be found in the literature. Here we list some of them:

 * The dual stripe model [R4-092042]_, which is partially implemented in the example program ``src/lte/examples/lena-dual-stripe.cc``

 * The system simulation scenarios mentioned in section A.2 of [TR36814]_






<|MERGE_RESOLUTION|>--- conflicted
+++ resolved
@@ -289,10 +289,9 @@
 the ns-3 attributes ``ns3::MacStatsCalculator::DlOutputFilename`` and 
 ``ns3::MacStatsCalculator::UlOutputFilename``.
 
-<<<<<<< HEAD
 PHY KPIs are distributed in seven different files, configurable through the attributes
 
-  1. ``ns3::PhyStatsCalculator::RsrpRsrqFilename``
+  1. ``ns3::PhyStatsCalculator::RsrpSinrFilename``
   2. ``ns3::PhyStatsCalculator::UeSinrFilename``
   3. ``ns3::PhyStatsCalculator::InterferenceFilename``
   4. ``ns3::PhyStatsCalculator::DlTxOutputFilename``
@@ -301,15 +300,8 @@
   7. ``ns3::PhyStatsCalculator::UlRxOutputFilename``
 
 
-In the RSRP/RSR file, the following content is available:
-
-=======
-PHY KPIs are distributed in three different files, configurable through the attributes 
- ``ns3::PhyStatsCalculator::RsrpSinrFilename``,  ``ns3::PhyStatsCalculator::UeSinrFilename``
-and  ``ns3::PhyStatsCalculator::InterferenceFilename``. 
-
 In the RSRP/SINR file, the following content is available:
->>>>>>> 204ddb28
+
   1. Simulation time in seconds at which the allocation is indicated by the scheduler
   2. Cell ID
   3. unique UE ID (IMSI)
